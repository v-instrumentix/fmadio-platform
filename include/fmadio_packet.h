--- conflicted
+++ resolved
@@ -92,7 +92,7 @@
 #define FMADRING_ENTRYCNT		(1*1024)			// number of entries in the ring 
 
 #define FMADRING_FLAG_EOF		(1<<0)				// end of file exit
-#define FMADRING_FLAG_FCSERR	(1<<1)				// packet has an FCS error 
+#define FMADRING_FLAG_FCSERR	(1<<1)				// packet has an FCS error
 
 typedef struct fFMADRingPacket_t
 {
@@ -135,15 +135,15 @@
 	//--------------------------------------------------------------------------------	
 	
 	volatile s64	Put;							// write pointer (not maseked)
-	volatile u64	PutByte;						// total number of bytes 
-	volatile u64	PutPktTS;						// pcap timestamp of last put packet 
+	volatile u64	PutByte;						// total number of bytes
+	volatile u64	PutPktTS;						// pcap timestamp of last put packet
 	u8				align1[4096-3*8];				// keep header/put/get all on seperate 4K pages
 
 	//--------------------------------------------------------------------------------	
 
 	volatile s64	Get;							// read pointer	(not maseked)
-	volatile u64	GetByte;						// read total bytes 
-	volatile u64	GetPktTS;						// pcap tiemstamp of last read packet 
+	volatile u64	GetByte;						// read total bytes
+	volatile u64	GetPktTS;						// pcap tiemstamp of last read packet
 	u8				align2[4096-3*8];				// keep header/put/get all on seperate 4K pages
 
 	fFMADRingPacket_t	Packet[FMADRING_ENTRYCNT];	// actual ring size does not need to be that deep
@@ -162,31 +162,26 @@
 	//check ring file size is correct
 	struct stat s;
 	memset(&s, 0, sizeof(s));
-	stat((char*)Path, &s);
+	stat(Path, &s);
 
 	//including if no file created 
 	if (s.st_size != sizeof(fFMADRingHeader_t))
 	{
 		fprintf(stderr, "RING[%-50s] Size missmatch %lli %lli\n", Path, (u64)s.st_size, (u64)sizeof(fFMADRingHeader_t) );
 
-<<<<<<< HEAD
-		int fd = open64((char*)Path,  O_RDWR | O_CREAT, 0666);
-		fprintf(stderr, "errno:%i %i\n", fd, errno);
-=======
 		int fd = open64(Path,  O_RDWR | O_CREAT, 0666);	
 		if (fd < 0)
 		{
-			fprintf(stderr, "RING[%-50s] failed to create new ring  errno:%i %s\n", Path, errno, strerror(errno)); 
+			fprintf(stderr, "RING[%-50s] failed to create new ring  errno:%i %s\n", Path, errno, strerror(errno));
 		}
->>>>>>> 747efd8a
 		assert(fd > 0);
 
-		ftruncate(fd, sizeof(fFMADRingHeader_t)); 
+		ftruncate(fd, sizeof(fFMADRingHeader_t));
 		close(fd);
 	}
 
 	// open
-	int fd  = open64((char*)Path,  O_RDWR, S_IRWXU | S_IRWXG | 0777);
+	int fd  = open64(Path,  O_RDWR, S_IRWXU | S_IRWXG | 0777);	
 	if (fd < 0)
 	{
 		fprintf(stderr, "RING[%-50s] failed to create FMADRing file errno:%i %s\n",  Path, errno, strerror(errno));
@@ -194,7 +189,7 @@
 	}
 
 	// map it
-	u8* Map = (u8*) mmap64(0, FMADRING_MAPSIZE, PROT_READ | PROT_WRITE, MAP_SHARED, fd, 0);
+	u8* Map = mmap64(0, FMADRING_MAPSIZE, PROT_READ | PROT_WRITE, MAP_SHARED, fd, 0);
 	if (Map == (u8*)-1)
 	{
 		fprintf(stderr, "RING[%-50s]failed to map RING\n", Path);
@@ -205,7 +200,7 @@
 
 	// check version
 	fprintf(stderr, "RING[%-50s] Size   : %li %i\n", Path, sizeof(fFMADRingHeader_t), FMADRING_MAPSIZE);
-	fprintf(stderr, "RING[%-50s] Version: %8x %8x\n", Path, RING->Version, FMADRING_VERSION); 
+	fprintf(stderr, "RING[%-50s] Version: %8x %8x\n", Path, RING->Version, FMADRING_VERSION);
 
 	// version wrong then force reset
 	if (RING->Version != FMADRING_VERSION)
@@ -234,7 +229,7 @@
 		RING->Version		= FMADRING_VERSION;		
 
 		// copy path for debug 
-		strncpy((char*)RING->Path, (char*)Path, sizeof(RING->Path));
+		strncpy(RING->Path, Path, sizeof(RING->Path));
 	}
 
 	// check everything matches 
@@ -266,7 +261,7 @@
 ){
 	int fd = 0;	
 
-	fd  = open64((char*)Path,  O_RDWR, S_IRWXU | S_IRWXG | 0777);
+	fd  = open64(Path,  O_RDWR, S_IRWXU | S_IRWXG | 0777);	
 	if (fd < 0)
 	{
 		fprintf(stderr, "RING[%-50s] failed to create FMADRing file errno:%i %s\n",  Path, errno, strerror(errno));
@@ -274,7 +269,7 @@
 	}
 
 	// map it
-	u8* Map = (u8*)mmap64(0, FMADRING_MAPSIZE, PROT_READ | PROT_WRITE, MAP_SHARED, fd, 0);
+	u8* Map = mmap64(0, FMADRING_MAPSIZE, PROT_READ | PROT_WRITE, MAP_SHARED, fd, 0);
 	if (Map == (u8*)-1)
 	{
 		fprintf(stderr, "RING[%-50s] failed to map RING\n", Path);
@@ -285,7 +280,7 @@
 
 	// check version
 	fprintf(stderr, "RING[%-50s] Size   : %li %i %i\n", Path, sizeof(fFMADRingHeader_t), RING->Size, FMADRING_MAPSIZE);
-	fprintf(stderr, "RING[%-50s] Version: %8x %8x\n", Path, RING->Version, FMADRING_VERSION); 
+	fprintf(stderr, "RING[%-50s] Version: %8x %8x\n", Path, RING->Version, FMADRING_VERSION);
 
 	// version wrong then force reset
 	if (RING->Version != FMADRING_VERSION)
@@ -315,14 +310,14 @@
 }
 
 //---------------------------------------------------------------------------------------------
-// open fmad packet ring for monitoring only (read only) 
-static inline int FMADPacket_OpenMon(	int* 				pfd, 
-										fFMADRingHeader_t** pRing, 
+// open fmad packet ring for monitoring only (read only)
+static inline int FMADPacket_OpenMon(	int* 				pfd,
+										fFMADRingHeader_t** pRing,
 										u8* 				Path
 ){
-	int fd = 0;	
-
-	fd  = open64(Path,  O_RDONLY, S_IRWXU | S_IRWXG | 0777);	
+	int fd = 0;
+
+	fd  = open64(Path,  O_RDONLY, S_IRWXU | S_IRWXG | 0777);
 	if (fd < 0)
 	{
 		fprintf(stderr, "RING[%-50s] ERROR failed to open FMADRing file errno:%i %s\n",  Path, errno, strerror(errno));
@@ -334,7 +329,7 @@
 	if (Map == (u8*)-1)
 	{
 		fprintf(stderr, "RING[%-50s] ERROR failed to map RING (read only)\n", Path);
-		return -1;	
+		return -1;
 	}
 
 	fFMADRingHeader_t* RING = (fFMADRingHeader_t*)Map;
@@ -346,11 +341,11 @@
 		return -1;
 	}
 
-	// check everything matches 
-	assert(RING->Size 		== sizeof(fFMADRingHeader_t)); 
-	assert(RING->SizePacket	== sizeof(fFMADRingPacket_t)); 
-	assert(RING->Depth 		== FMADRING_ENTRYCNT); 
-	assert(RING->Mask		== FMADRING_ENTRYCNT - 1); 
+	// check everything matches
+	assert(RING->Size 		== sizeof(fFMADRingHeader_t));
+	assert(RING->SizePacket	== sizeof(fFMADRingPacket_t));
+	assert(RING->Depth 		== FMADRING_ENTRYCNT);
+	assert(RING->Mask		== FMADRING_ENTRYCNT - 1);
 
 	fprintf(stderr, "RING[%-50s] Status GOOD\n", Path);
 
@@ -396,7 +391,7 @@
 	FPkt->LengthWire		= LengthWire;
 	FPkt->LengthCapture		= LengthCapture;
 	FPkt->Port				= 0; 
-	FPkt->Flag				= Flag; 
+	FPkt->Flag				= Flag;
 	memcpy(&FPkt->Payload[0], Payload, LengthCapture);
 
 	sfence();
@@ -445,20 +440,20 @@
 	RING->Put 				+= 1;
 	RING->PutPktTS			= TS;
 
-	return 0; 
+	return 0;
 }
 
 //---------------------------------------------------------------------------------------------
 // get a packet non-zero copy way but simple interface 
 static inline int FMADPacket_RecvV1(	fFMADRingHeader_t* RING, 
 											bool IsWait,
-											u64*		pTS,	
-											u32*		pLengthWire,	
-											u32*		pLengthCapture,	
-											u32*		pPort,	
-											u32*		pFlag,	
-											void*		Payload	
-										) 
+											u64*		pTS,
+											u32*		pLengthWire,
+											u32*		pLengthCapture,
+											u32*		pPort,
+											u32*		pFlag,
+											void*		Payload
+										)
 {
 	fFMADRingPacket_t* Pkt = NULL;
 	do 
@@ -500,13 +495,13 @@
 	// next
 	RING->Get 		+= 1;
 	RING->GetByte 	+= Pkt->LengthCapture;
-	RING->GetPktTS	= Pkt->TS; 
+	RING->GetPktTS	= Pkt->TS;
 
 	return Pkt->LengthCapture;
 }
 
 //---------------------------------------------------------------------------------------------
-// set/get the pending bytes 
+// set/get the pending bytes
 static inline void FMADPacket_PendingByteSet(	fFMADRingHeader_t* RING, u64 PendingB)
 {
 	RING->PendingB = PendingB;
@@ -528,7 +523,7 @@
 }
 
 //---------------------------------------------------------------------------------------------
-// get timestamp of last Put and Get packet 
+// get timestamp of last Put and Get packet
 static inline u64 FMADPacket_PktTSPut( fFMADRingHeader_t* RING)
 {
 	return RING->PutPktTS;
